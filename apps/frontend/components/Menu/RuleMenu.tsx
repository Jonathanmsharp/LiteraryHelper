import React, { useState, useEffect } from 'react';
import { useRuleStore } from '../../lib/stores/useRuleStore';

// Fallback rules data
const FALLBACK_RULES = [
  {
    id: 'strong-verbs',
    name: 'Use Strong Verbs',
    description: 'Neal: Replace weak, imprecise verbs (walked, stood) with strong verbs that are more specific (trudged, malingered). Strong verbs enliven, reduce the need for adjectives and adverbs, and trigger new sentence structures. Annie: A strong verb instantly improves your sentence. Use your online thesaurus.',
    type: 'writing',
    severity: 'warning'
  },
  {
    id: 'question-being-having',
    name: 'Question Being and Having',
    description: 'Neal: "To be" and "to have" are the weakest of all verbs. Static, they slow a narrative. Annie: Question each use of "being" and "having." Can you do better? Maybe replace it with a verb that adds to the sentence?',
    type: 'writing',
    severity: 'warning'
  },
  {
    id: 'stick-with-said',
    name: 'Stick with Said',
    description: 'Neal: Newspapers use the phrase "he said," "she said," or "they said," over and over. You can too. Anything else adds opinion to what is mostly a marker to show who is talking. Annie: Be careful when using another verb for attribution. Many sound hokey. Never use "chuckled," for instance. But at times another verb is perfectly fine. Some safe ones are "stated," "announced," whispered," and "remarked."',
    type: 'writing',
    severity: 'warning'
  },
  {
    id: 'tone-consistency',
    name: 'Tone Consistency',
    description: 'Ensure tone stays formal-friendly throughout.',
    type: 'ai',
    severity: 'warning'
  },
  {
    id: 'claims-without-evidence',
    name: 'Claims Without Evidence',
    description: 'Find factual claims lacking citations or data.',
    type: 'ai',
    severity: 'warning'
  },
  {
    id: 'inclusive-language',
    name: 'Inclusive Language',
    description: 'Flag non-inclusive or biased terms and suggest alternatives.',
    type: 'ai',
    severity: 'warning'
  },
  {
    id: 'literary-language',
    name: 'If It Sounds Literary, It Isn't',
    description: 'Keep your language conversational and use modern, casual speech patterns even with serious non-fiction subjects. You want to build a relationship with your reader. Don't be stuffy or superior.',
    type: 'ai',
    severity: 'warning'
  }
];

const RuleMenu: React.FC = () => {
  const [isOpen, setIsOpen] = useState(false);
  const [rules, setRules] = useState(FALLBACK_RULES);
  const { enabledRules, toggleRule, isRuleEnabled } = useRuleStore();

  useEffect(() => {
    // Try to load rules from config, fallback to hardcoded rules
    const loadRules = async () => {
      try {
        const response = await fetch('/config/rules.json');
        if (response.ok) {
          const rulesData = await response.json();
          setRules(rulesData);
        } else {
          // Use fallback rules if config fails
          setRules(FALLBACK_RULES);
        }
      } catch (error) {
        console.error('Failed to load rules:', error);
        // Use fallback rules on error
        setRules(FALLBACK_RULES);
      }
    };

    loadRules();
  }, []);

  const getRuleIcon = (type: string) => {
    switch (type) {
      case 'writing':
        return '⚡';
      case 'ai':
        return '��';
      default:
        return '📝';
    }
  };

  const handleToggle = (ruleId: string) => {
    toggleRule(ruleId);
  };

  return (
    <>
      <button
<<<<<<< HEAD
        className="hamburger-button"
        onClick={() => setIsOpen(!isOpen)}
        aria-label="Toggle rules menu"
      >
        <div className={`hamburger-icon ${isOpen ? 'open' : ''}`}>
=======
        className="hamburger-menu"
        onClick={() => setIsOpen(!isOpen)}
        aria-label="Toggle rules menu"
      >
        <div className="hamburger-icon">
>>>>>>> e6690e3d
          <span></span>
          <span></span>
          <span></span>
        </div>
      </button>

      {isOpen && (
<<<<<<< HEAD
        <div 
          className="menu-overlay"
          onClick={() => setIsOpen(false)}
        />
      )}

      {/* Menu Panel */}
      <div className={`menu-panel ${isOpen ? 'open' : ''}`}>
        <div className="menu-header">
          <h3>Writing Rules</h3>
          <button 
            className="close-button"
            onClick={() => setIsOpen(false)}
            aria-label="Close menu"
          >
            ×
          </button>
        </div>
        
        <div className="menu-content">
          {rules.map((rule) => (
            <div key={rule.id} className="rule-item">
              <div className="rule-header">
                <div className="rule-info">
                  <div className="rule-title">
                    <span className="rule-icon">{getTypeIcon(rule.type)}</span>
                    <span className="rule-name">{rule.name}</span>
                    <span 
                      className="severity-indicator"
                      style={{ backgroundColor: getSeverityColor(rule.severity) }}
                    />
                  </div>
                  <p className="rule-description">{rule.description}</p>
                </div>
                <label className="toggle-switch">
                  <input
                    type="checkbox"
                    checked={enabledRules.includes(rule.id)}
                    onChange={() => handleToggleRule(rule.id)}
                  />
                  <span className="toggle-slider"></span>
                </label>
              </div>
            </div>
          ))}
        </div>
      </div>

      <style jsx>{`
        .hamburger-button {
=======
        <div className="menu-overlay" onClick={() => setIsOpen(false)}>
          <div className="menu-container" onClick={(e) => e.stopPropagation()}>
            <div className="menu-header">
              <h3>Writing Rules</h3>
              <button 
                className="close-button" 
                onClick={() => setIsOpen(false)}
                aria-label="Close menu"
              >
                ×
              </button>
            </div>
            
            <div className="menu-content">
              {rules.length > 0 ? (
                rules.map((rule) => (
                  <div key={rule.id} className="rule-item">
                    <div className="rule-info">
                      <div className="rule-header">
                        <span className="rule-icon">{getRuleIcon(rule.type)}</span>
                        <span className="rule-name">{rule.name}</span>
                      </div>
                      <p className="rule-description">{rule.description}</p>
                    </div>
                    <label className="toggle-switch">
                      <input
                        type="checkbox"
                        checked={isRuleEnabled(rule.id)}
                        onChange={() => handleToggle(rule.id)}
                      />
                      <span className="toggle-slider"></span>
                    </label>
                  </div>
                ))
              ) : (
                <p>No rules available</p>
              )}
            </div>
          </div>
        </div>
      )}

      <style jsx>{`
        .hamburger-menu {
>>>>>>> e6690e3d
          position: fixed;
          top: 20px;
          left: 20px;
          z-index: 1001;
          background: #4a7c7e;
          border: none;
          border-radius: 8px;
          padding: 12px;
          cursor: pointer;
<<<<<<< HEAD
          box-shadow: 0 4px 12px rgba(74, 124, 126, 0.3);
          transition: all 0.3s ease;
        }

        .hamburger-button:hover {
          background: #3a6a6c;
          transform: translateY(-2px);
          box-shadow: 0 6px 16px rgba(74, 124, 126, 0.4);
        }

        .hamburger-icon {
          width: 24px;
          height: 18px;
          position: relative;
          display: flex;
          flex-direction: column;
          justify-content: space-between;
        }

        .hamburger-icon span {
          display: block;
          height: 3px;
          width: 100%;
          background: white;
          border-radius: 2px;
          transition: all 0.3s ease;
        }

        .hamburger-icon.open span:nth-child(1) {
          transform: rotate(45deg) translate(6px, 6px);
        }

        .hamburger-icon.open span:nth-child(2) {
          opacity: 0;
        }

        .hamburger-icon.open span:nth-child(3) {
          transform: rotate(-45deg) translate(6px, -6px);
        }

=======
          box-shadow: 0 2px 8px rgba(0, 0, 0, 0.15);
          transition: all 0.3s ease;
        }

        .hamburger-menu:hover {
          background: #5a8a8c;
          transform: translateY(-1px);
          box-shadow: 0 4px 12px rgba(0, 0, 0, 0.2);
        }

        .hamburger-icon {
          display: flex;
          flex-direction: column;
          gap: 3px;
          width: 20px;
          height: 16px;
        }

        .hamburger-icon span {
          width: 100%;
          height: 2px;
          background: white;
          border-radius: 1px;
          transition: all 0.3s ease;
        }

>>>>>>> e6690e3d
        .menu-overlay {
          position: fixed;
          top: 0;
          left: 0;
          right: 0;
          bottom: 0;
          background: rgba(0, 0, 0, 0.5);
<<<<<<< HEAD
          z-index: 999;
          backdrop-filter: blur(4px);
        }

        .menu-panel {
          position: fixed;
          top: 0;
          left: 0;
          width: 400px;
          height: 100vh;
          background: #fdfcfb;
          z-index: 1000;
          transform: translateX(-100%);
          transition: transform 0.3s ease;
          box-shadow: 4px 0 20px rgba(0, 0, 0, 0.1);
          overflow-y: auto;
        }

        .menu-panel.open {
          transform: translateX(0);
        }

        .menu-header {
          display: flex;
          justify-content: space-between;
          align-items: center;
          padding: 20px;
          border-bottom: 1px solid #e5e7eb;
          background: #4a7c7e;
          color: white;
          min-height: 60px;
=======
          z-index: 1000;
          display: flex;
          align-items: flex-start;
          justify-content: flex-start;
          padding: 20px;
        }

        .menu-container {
          background: white;
          border-radius: 12px;
          box-shadow: 0 8px 32px rgba(0, 0, 0, 0.15);
          max-width: 500px;
          width: 100%;
          max-height: 80vh;
          overflow: hidden;
          display: flex;
          flex-direction: column;
        }

        .menu-header {
          background: linear-gradient(135deg, #4a7c7e 0%, #5a8a8c 100%);
          color: white;
          padding: 20px;
          display: flex;
          justify-content: space-between;
          align-items: center;
          border-bottom: 1px solid #e0e0e0;
>>>>>>> e6690e3d
        }

        .menu-header h3 {
          margin: 0;
<<<<<<< HEAD
          font-size: 1.25rem;
          font-weight: 600;
          flex: 1;
          text-align: center;
=======
          font-size: 1.3em;
          font-weight: 600;
          font-family: 'Georgia', serif;
>>>>>>> e6690e3d
        }

        .close-button {
          background: none;
          border: none;
          color: white;
<<<<<<< HEAD
          font-size: 24px;
          cursor: pointer;
          padding: 4px;
          border-radius: 4px;
          transition: background-color 0.2s ease;
          width: 32px;
          height: 32px;
          display: flex;
          align-items: center;
          justify-content: center;
        }

        .close-button:hover {
          background: rgba(255, 255, 255, 0.1);
=======
          font-size: 1.8em;
          cursor: pointer;
          padding: 5px;
          line-height: 1;
          border-radius: 3px;
          transition: background-color 0.2s ease;
        }

        .close-button:hover {
          background-color: rgba(255, 255, 255, 0.2);
>>>>>>> e6690e3d
        }

        .menu-content {
          padding: 20px;
<<<<<<< HEAD
        }

        .rule-item {
          margin-bottom: 20px;
          padding: 16px;
          background: white;
          border-radius: 8px;
          border: 1px solid #e5e7eb;
          box-shadow: 0 2px 4px rgba(0, 0, 0, 0.05);
        }

        .rule-header {
          display: flex;
          justify-content: space-between;
          align-items: flex-start;
          gap: 16px;
        }

        .rule-info {
          flex: 1;
        }

        .rule-title {
=======
          overflow-y: auto;
          flex-grow: 1;
        }

        .rule-item {
          display: flex;
          justify-content: space-between;
          align-items: flex-start;
          padding: 15px 0;
          border-bottom: 1px solid #f0f0f0;
          gap: 15px;
        }

        .rule-item:last-child {
          border-bottom: none;
        }

        .rule-info {
          flex-grow: 1;
        }

        .rule-header {
>>>>>>> e6690e3d
          display: flex;
          align-items: center;
          gap: 8px;
          margin-bottom: 8px;
        }

        .rule-icon {
<<<<<<< HEAD
          font-size: 16px;
=======
          font-size: 1.2em;
          flex-shrink: 0;
>>>>>>> e6690e3d
        }

        .rule-name {
          font-weight: 600;
<<<<<<< HEAD
          color: #1f2937;
          font-size: 14px;
        }

        .severity-indicator {
          width: 8px;
          height: 8px;
          border-radius: 50%;
          flex-shrink: 0;
=======
          color: #333;
          font-size: 1.1em;
>>>>>>> e6690e3d
        }

        .rule-description {
          margin: 0;
<<<<<<< HEAD
          font-size: 13px;
          color: #6b7280;
          line-height: 1.4;
          white-space: pre-line;
=======
          color: #666;
          font-size: 0.9em;
          line-height: 1.4;
>>>>>>> e6690e3d
        }

        .toggle-switch {
          position: relative;
          display: inline-block;
<<<<<<< HEAD
          width: 44px;
=======
          width: 50px;
>>>>>>> e6690e3d
          height: 24px;
          flex-shrink: 0;
        }

        .toggle-switch input {
          opacity: 0;
          width: 0;
          height: 0;
        }

        .toggle-slider {
          position: absolute;
          cursor: pointer;
          top: 0;
          left: 0;
          right: 0;
          bottom: 0;
<<<<<<< HEAD
          background-color: #d1d5db;
=======
          background-color: #ccc;
>>>>>>> e6690e3d
          transition: 0.3s;
          border-radius: 24px;
        }

        .toggle-slider:before {
          position: absolute;
          content: "";
          height: 18px;
          width: 18px;
          left: 3px;
          bottom: 3px;
          background-color: white;
          transition: 0.3s;
          border-radius: 50%;
<<<<<<< HEAD
          box-shadow: 0 2px 4px rgba(0, 0, 0, 0.2);
        }

        .toggle-switch input:checked + .toggle-slider {
          background-color: #4a7c7e;
        }

        .toggle-switch input:checked + .toggle-slider:before {
          transform: translateX(20px);
        }

        @media (max-width: 480px) {
          .menu-panel {
            width: 100vw;
          }
          
          .hamburger-button {
            top: 15px;
            left: 15px;
            padding: 10px;
          }
=======
        }

        input:checked + .toggle-slider {
          background-color: #4a7c7e;
        }

        input:checked + .toggle-slider:before {
          transform: translateX(26px);
        }

        .toggle-slider:hover {
          box-shadow: 0 0 8px rgba(74, 124, 126, 0.3);
>>>>>>> e6690e3d
        }
      `}</style>
    </>
  );
};

export default RuleMenu;<|MERGE_RESOLUTION|>--- conflicted
+++ resolved
@@ -47,8 +47,8 @@
   },
   {
     id: 'literary-language',
-    name: 'If It Sounds Literary, It Isn't',
-    description: 'Keep your language conversational and use modern, casual speech patterns even with serious non-fiction subjects. You want to build a relationship with your reader. Don't be stuffy or superior.',
+    name: 'If It Sounds Literary, It Isn\'t',
+    description: 'Keep your language conversational and use modern, casual speech patterns even with serious non-fiction subjects. You want to build a relationship with your reader. Don\'t be stuffy or superior.',
     type: 'ai',
     severity: 'warning'
   }
@@ -99,19 +99,11 @@
   return (
     <>
       <button
-<<<<<<< HEAD
-        className="hamburger-button"
-        onClick={() => setIsOpen(!isOpen)}
-        aria-label="Toggle rules menu"
-      >
-        <div className={`hamburger-icon ${isOpen ? 'open' : ''}`}>
-=======
         className="hamburger-menu"
         onClick={() => setIsOpen(!isOpen)}
         aria-label="Toggle rules menu"
       >
         <div className="hamburger-icon">
->>>>>>> e6690e3d
           <span></span>
           <span></span>
           <span></span>
@@ -119,58 +111,6 @@
       </button>
 
       {isOpen && (
-<<<<<<< HEAD
-        <div 
-          className="menu-overlay"
-          onClick={() => setIsOpen(false)}
-        />
-      )}
-
-      {/* Menu Panel */}
-      <div className={`menu-panel ${isOpen ? 'open' : ''}`}>
-        <div className="menu-header">
-          <h3>Writing Rules</h3>
-          <button 
-            className="close-button"
-            onClick={() => setIsOpen(false)}
-            aria-label="Close menu"
-          >
-            ×
-          </button>
-        </div>
-        
-        <div className="menu-content">
-          {rules.map((rule) => (
-            <div key={rule.id} className="rule-item">
-              <div className="rule-header">
-                <div className="rule-info">
-                  <div className="rule-title">
-                    <span className="rule-icon">{getTypeIcon(rule.type)}</span>
-                    <span className="rule-name">{rule.name}</span>
-                    <span 
-                      className="severity-indicator"
-                      style={{ backgroundColor: getSeverityColor(rule.severity) }}
-                    />
-                  </div>
-                  <p className="rule-description">{rule.description}</p>
-                </div>
-                <label className="toggle-switch">
-                  <input
-                    type="checkbox"
-                    checked={enabledRules.includes(rule.id)}
-                    onChange={() => handleToggleRule(rule.id)}
-                  />
-                  <span className="toggle-slider"></span>
-                </label>
-              </div>
-            </div>
-          ))}
-        </div>
-      </div>
-
-      <style jsx>{`
-        .hamburger-button {
-=======
         <div className="menu-overlay" onClick={() => setIsOpen(false)}>
           <div className="menu-container" onClick={(e) => e.stopPropagation()}>
             <div className="menu-header">
@@ -215,7 +155,6 @@
 
       <style jsx>{`
         .hamburger-menu {
->>>>>>> e6690e3d
           position: fixed;
           top: 20px;
           left: 20px;
@@ -225,48 +164,6 @@
           border-radius: 8px;
           padding: 12px;
           cursor: pointer;
-<<<<<<< HEAD
-          box-shadow: 0 4px 12px rgba(74, 124, 126, 0.3);
-          transition: all 0.3s ease;
-        }
-
-        .hamburger-button:hover {
-          background: #3a6a6c;
-          transform: translateY(-2px);
-          box-shadow: 0 6px 16px rgba(74, 124, 126, 0.4);
-        }
-
-        .hamburger-icon {
-          width: 24px;
-          height: 18px;
-          position: relative;
-          display: flex;
-          flex-direction: column;
-          justify-content: space-between;
-        }
-
-        .hamburger-icon span {
-          display: block;
-          height: 3px;
-          width: 100%;
-          background: white;
-          border-radius: 2px;
-          transition: all 0.3s ease;
-        }
-
-        .hamburger-icon.open span:nth-child(1) {
-          transform: rotate(45deg) translate(6px, 6px);
-        }
-
-        .hamburger-icon.open span:nth-child(2) {
-          opacity: 0;
-        }
-
-        .hamburger-icon.open span:nth-child(3) {
-          transform: rotate(-45deg) translate(6px, -6px);
-        }
-
-=======
           box-shadow: 0 2px 8px rgba(0, 0, 0, 0.15);
           transition: all 0.3s ease;
         }
@@ -293,7 +190,6 @@
           transition: all 0.3s ease;
         }
 
->>>>>>> e6690e3d
         .menu-overlay {
           position: fixed;
           top: 0;
@@ -301,39 +197,6 @@
           right: 0;
           bottom: 0;
           background: rgba(0, 0, 0, 0.5);
-<<<<<<< HEAD
-          z-index: 999;
-          backdrop-filter: blur(4px);
-        }
-
-        .menu-panel {
-          position: fixed;
-          top: 0;
-          left: 0;
-          width: 400px;
-          height: 100vh;
-          background: #fdfcfb;
-          z-index: 1000;
-          transform: translateX(-100%);
-          transition: transform 0.3s ease;
-          box-shadow: 4px 0 20px rgba(0, 0, 0, 0.1);
-          overflow-y: auto;
-        }
-
-        .menu-panel.open {
-          transform: translateX(0);
-        }
-
-        .menu-header {
-          display: flex;
-          justify-content: space-between;
-          align-items: center;
-          padding: 20px;
-          border-bottom: 1px solid #e5e7eb;
-          background: #4a7c7e;
-          color: white;
-          min-height: 60px;
-=======
           z-index: 1000;
           display: flex;
           align-items: flex-start;
@@ -361,43 +224,19 @@
           justify-content: space-between;
           align-items: center;
           border-bottom: 1px solid #e0e0e0;
->>>>>>> e6690e3d
         }
 
         .menu-header h3 {
           margin: 0;
-<<<<<<< HEAD
-          font-size: 1.25rem;
-          font-weight: 600;
-          flex: 1;
-          text-align: center;
-=======
           font-size: 1.3em;
           font-weight: 600;
           font-family: 'Georgia', serif;
->>>>>>> e6690e3d
         }
 
         .close-button {
           background: none;
           border: none;
           color: white;
-<<<<<<< HEAD
-          font-size: 24px;
-          cursor: pointer;
-          padding: 4px;
-          border-radius: 4px;
-          transition: background-color 0.2s ease;
-          width: 32px;
-          height: 32px;
-          display: flex;
-          align-items: center;
-          justify-content: center;
-        }
-
-        .close-button:hover {
-          background: rgba(255, 255, 255, 0.1);
-=======
           font-size: 1.8em;
           cursor: pointer;
           padding: 5px;
@@ -408,36 +247,10 @@
 
         .close-button:hover {
           background-color: rgba(255, 255, 255, 0.2);
->>>>>>> e6690e3d
         }
 
         .menu-content {
           padding: 20px;
-<<<<<<< HEAD
-        }
-
-        .rule-item {
-          margin-bottom: 20px;
-          padding: 16px;
-          background: white;
-          border-radius: 8px;
-          border: 1px solid #e5e7eb;
-          box-shadow: 0 2px 4px rgba(0, 0, 0, 0.05);
-        }
-
-        .rule-header {
-          display: flex;
-          justify-content: space-between;
-          align-items: flex-start;
-          gap: 16px;
-        }
-
-        .rule-info {
-          flex: 1;
-        }
-
-        .rule-title {
-=======
           overflow-y: auto;
           flex-grow: 1;
         }
@@ -460,7 +273,6 @@
         }
 
         .rule-header {
->>>>>>> e6690e3d
           display: flex;
           align-items: center;
           gap: 8px;
@@ -468,54 +280,27 @@
         }
 
         .rule-icon {
-<<<<<<< HEAD
-          font-size: 16px;
-=======
           font-size: 1.2em;
           flex-shrink: 0;
->>>>>>> e6690e3d
         }
 
         .rule-name {
           font-weight: 600;
-<<<<<<< HEAD
-          color: #1f2937;
-          font-size: 14px;
-        }
-
-        .severity-indicator {
-          width: 8px;
-          height: 8px;
-          border-radius: 50%;
-          flex-shrink: 0;
-=======
           color: #333;
           font-size: 1.1em;
->>>>>>> e6690e3d
         }
 
         .rule-description {
           margin: 0;
-<<<<<<< HEAD
-          font-size: 13px;
-          color: #6b7280;
-          line-height: 1.4;
-          white-space: pre-line;
-=======
           color: #666;
           font-size: 0.9em;
           line-height: 1.4;
->>>>>>> e6690e3d
         }
 
         .toggle-switch {
           position: relative;
           display: inline-block;
-<<<<<<< HEAD
-          width: 44px;
-=======
           width: 50px;
->>>>>>> e6690e3d
           height: 24px;
           flex-shrink: 0;
         }
@@ -533,11 +318,7 @@
           left: 0;
           right: 0;
           bottom: 0;
-<<<<<<< HEAD
-          background-color: #d1d5db;
-=======
           background-color: #ccc;
->>>>>>> e6690e3d
           transition: 0.3s;
           border-radius: 24px;
         }
@@ -552,29 +333,6 @@
           background-color: white;
           transition: 0.3s;
           border-radius: 50%;
-<<<<<<< HEAD
-          box-shadow: 0 2px 4px rgba(0, 0, 0, 0.2);
-        }
-
-        .toggle-switch input:checked + .toggle-slider {
-          background-color: #4a7c7e;
-        }
-
-        .toggle-switch input:checked + .toggle-slider:before {
-          transform: translateX(20px);
-        }
-
-        @media (max-width: 480px) {
-          .menu-panel {
-            width: 100vw;
-          }
-          
-          .hamburger-button {
-            top: 15px;
-            left: 15px;
-            padding: 10px;
-          }
-=======
         }
 
         input:checked + .toggle-slider {
@@ -587,7 +345,6 @@
 
         .toggle-slider:hover {
           box-shadow: 0 0 8px rgba(74, 124, 126, 0.3);
->>>>>>> e6690e3d
         }
       `}</style>
     </>
